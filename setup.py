--- conflicted
+++ resolved
@@ -4,16 +4,12 @@
 setup(
     name='ansible-container',
     version=container.__version__,
-<<<<<<< HEAD
     packages=find_packages(include='container'),
-=======
-    packages=['container', 'container.docker', 'container.shipit', 'container.shipit.openshift', 'container.shipit.openshift.modules'],
->>>>>>> f90a0c3c
     include_package_data=True,
     url='https://github.com/ansible/ansible-container',
     license='LGPLv3 (See LICENSE file for terms)',
     author='Joshua "jag" Ginsberg and others (See AUTHORS file for contributors)',
-    author_email='jag@flowtheory.net',
+    author_email='jag@ansible.com',
     description=('Ansible Container empowers you to orchestrate, build, run, and ship '
                  'Docker images built from Ansible playbooks.'),
     entry_points={
